--- conflicted
+++ resolved
@@ -152,22 +152,6 @@
     srcs: [
         ":WallpaperPicker2_src_overrides",
     ],
-<<<<<<< HEAD
-    resource_zips: [":WallpaperPicker2_res"],
-
-    certificate: "",
-
-    optimize: {
-        enabled: false,
-    },
-
-    kotlincflags: ["-Xjvm-default=all"],
-    privileged: true,
-    system_ext_specific: true,
-
-    use_embedded_native_libs: true,
-=======
->>>>>>> 0fd5001e
 }
 
 //
