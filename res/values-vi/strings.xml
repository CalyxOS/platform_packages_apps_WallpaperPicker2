--- conflicted
+++ resolved
@@ -120,9 +120,5 @@
     <string name="reset" msgid="4945445169532850631">"Đặt lại"</string>
     <string name="reset_confirmation_dialog_title" msgid="3391905685838213712">"Đặt lại nội dung thay đổi?"</string>
     <string name="reset_confirmation_dialog_message" msgid="888669268626289603">"Thay đổi của bạn sẽ không được lưu"</string>
-<<<<<<< HEAD
-    <string name="more_wallpapers" msgid="7585665124282737376">"Hình nền khác"</string>
-=======
     <string name="more_wallpapers" msgid="8116268433411881705">"Xem thêm hình nền Khác"</string>
->>>>>>> a806cd6e
 </resources>