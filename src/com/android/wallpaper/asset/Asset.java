/*
 * Copyright (C) 2017 The Android Open Source Project
 *
 * Licensed under the Apache License, Version 2.0 (the "License");
 * you may not use this file except in compliance with the License.
 * You may obtain a copy of the License at
 *
 *      http://www.apache.org/licenses/LICENSE-2.0
 *
 * Unless required by applicable law or agreed to in writing, software
 * distributed under the License is distributed on an "AS IS" BASIS,
 * WITHOUT WARRANTIES OR CONDITIONS OF ANY KIND, either express or implied.
 * See the License for the specific language governing permissions and
 * limitations under the License.
 */
package com.android.wallpaper.asset;

import android.app.Activity;
import android.content.Context;
import android.content.res.Resources;
import android.graphics.Bitmap;
import android.graphics.Bitmap.Config;
import android.graphics.Point;
import android.graphics.Rect;
import android.graphics.drawable.BitmapDrawable;
import android.graphics.drawable.ColorDrawable;
import android.graphics.drawable.Drawable;
import android.graphics.drawable.TransitionDrawable;
import android.os.AsyncTask;
import android.view.View;
import android.widget.ImageView;

import androidx.annotation.Nullable;

import com.bumptech.glide.load.resource.bitmap.BitmapTransformation;

/**
 * Interface representing an image asset.
 */
public abstract class Asset {

    /**
     * Creates and returns a placeholder Drawable instance sized exactly to the target ImageView and
     * filled completely with pixels of the provided placeholder color.
     */
    protected static Drawable getPlaceholderDrawable(
            Context context, ImageView imageView, int placeholderColor) {
        Point imageViewDimensions = getViewDimensions(imageView);
        Bitmap placeholderBitmap =
                Bitmap.createBitmap(imageViewDimensions.x, imageViewDimensions.y, Config.ARGB_8888);
        placeholderBitmap.eraseColor(placeholderColor);
        return new BitmapDrawable(context.getResources(), placeholderBitmap);
    }

    /**
     * Returns the visible height and width in pixels of the provided ImageView, or if it hasn't
     * been laid out yet, then gets the absolute value of the layout params.
     */
    private static Point getViewDimensions(View view) {
        int width = view.getWidth() > 0 ? view.getWidth() : Math.abs(view.getLayoutParams().width);
        int height = view.getHeight() > 0 ? view.getHeight()
                : Math.abs(view.getLayoutParams().height);

        return new Point(width, height);
    }

    /**
     * Decodes a bitmap sized for the destination view's dimensions off the main UI thread.
     *
     * @param targetWidth  Width of target view in physical pixels.
     * @param targetHeight Height of target view in physical pixels.
     * @param receiver     Called with the decoded bitmap or null if there was an error decoding the
     *                     bitmap.
     */
    public abstract void decodeBitmap(int targetWidth, int targetHeight, BitmapReceiver receiver);

    /**
     * Decodes and downscales a bitmap region off the main UI thread.
     *
     * @param rect         Rect representing the crop region in terms of the original image's
     *                     resolution.
     * @param targetWidth  Width of target view in physical pixels.
     * @param targetHeight Height of target view in physical pixels.
     * @param receiver     Called with the decoded bitmap region or null if there was an error
     *                     decoding the bitmap region.
     */
    public abstract void decodeBitmapRegion(Rect rect, int targetWidth, int targetHeight,
            BitmapReceiver receiver);

    /**
     * Calculates the raw dimensions of the asset at its original resolution off the main UI thread.
     * Avoids decoding the entire bitmap if possible to conserve memory.
     *
     * @param activity Activity in which this decoding request is made. Allows for early termination
     *                 of fetching image data and/or decoding to a bitmap. May be null, in which
     *                 case the request is made in the application context instead.
     * @param receiver Called with the decoded raw dimensions of the whole image or null if there
     *                 was an error decoding the dimensions.
     */
    public abstract void decodeRawDimensions(@Nullable Activity activity,
            DimensionsReceiver receiver);

    /**
     * Returns whether this asset has access to a separate, lower fidelity source of image data
     * (that may be able to be loaded more quickly to simulate progressive loading).
     */
    public boolean hasLowResDataSource() {
        return false;
    }

    /**
     * Loads the asset from the separate low resolution data source (if there is one) into the
     * provided ImageView with the placeholder color and bitmap transformation.
     *
     * @param transformation Bitmap transformation that can transform the thumbnail image
     *                       post-decoding.
     */
    public void loadLowResDrawable(Activity activity, ImageView imageView, int placeholderColor,
            BitmapTransformation transformation) {
        // No op
    }

    /**
     * Returns whether the asset supports rendering tile regions at varying pixel densities.
     */
    public abstract boolean supportsTiling();

    /**
     * Loads a Drawable for this asset into the provided ImageView. While waiting for the image to
     * load, first loads a ColorDrawable based on the provided placeholder color.
     *
     * @param context          Activity hosting the ImageView.
     * @param imageView        ImageView which is the target view of this asset.
     * @param placeholderColor Color of placeholder set to ImageView while waiting for image to
     *                         load.
     */
    public void loadDrawable(final Context context, final ImageView imageView,
            int placeholderColor) {
        // Transition from a placeholder ColorDrawable to the decoded bitmap when the ImageView in
        // question is empty.
        final boolean needsTransition = imageView.getDrawable() == null;
        final Drawable placeholderDrawable = new ColorDrawable(placeholderColor);
        if (needsTransition) {
            imageView.setImageDrawable(placeholderDrawable);
        }

        // Set requested height and width to the either the actual height and width of the view in
        // pixels, or if it hasn't been laid out yet, then to the absolute value of the layout
        // params.
        int width = imageView.getWidth() > 0
                ? imageView.getWidth()
                : Math.abs(imageView.getLayoutParams().width);
        int height = imageView.getHeight() > 0
                ? imageView.getHeight()
                : Math.abs(imageView.getLayoutParams().height);

        decodeBitmap(width, height, new BitmapReceiver() {
            @Override
            public void onBitmapDecoded(Bitmap bitmap) {
                if (!needsTransition) {
                    imageView.setImageBitmap(bitmap);
                    return;
                }

                Resources resources = context.getResources();

                Drawable[] layers = new Drawable[2];
                layers[0] = placeholderDrawable;
                layers[1] = new BitmapDrawable(resources, bitmap);

                TransitionDrawable transitionDrawable = new TransitionDrawable(layers);
                transitionDrawable.setCrossFadeEnabled(true);

                imageView.setImageDrawable(transitionDrawable);
                transitionDrawable.startTransition(resources.getInteger(
                        android.R.integer.config_shortAnimTime));
            }
        });
    }

    /**
     * Loads a Drawable for this asset into the provided ImageView, providing a crossfade transition
     * with the given duration from the Drawable previously set on the ImageView.
     *
     * @param context                  Activity hosting the ImageView.
     * @param imageView                ImageView which is the target view of this asset.
     * @param transitionDurationMillis Duration of the crossfade, in milliseconds.
     * @param drawableLoadedListener   Listener called once the transition has begun.
     * @param placeholderColor         Color of the placeholder if the provided ImageView is empty
     *                                 before the
     */
    public void loadDrawableWithTransition(
            final Context context,
            final ImageView imageView,
            final int transitionDurationMillis,
            @Nullable final DrawableLoadedListener drawableLoadedListener,
            int placeholderColor) {
        Point imageViewDimensions = getViewDimensions(imageView);

        // Transition from a placeholder ColorDrawable to the decoded bitmap when the ImageView in
        // question is empty.
        boolean needsPlaceholder = imageView.getDrawable() == null;
        if (needsPlaceholder) {
            imageView.setImageDrawable(
                    getPlaceholderDrawable(context, imageView, placeholderColor));
        }

        decodeBitmap(imageViewDimensions.x, imageViewDimensions.y, new BitmapReceiver() {
            @Override
            public void onBitmapDecoded(Bitmap bitmap) {
                final Resources resources = context.getResources();

                new CenterCropBitmapTask(bitmap, imageView, new BitmapReceiver() {
                    @Override
                    public void onBitmapDecoded(@Nullable Bitmap newBitmap) {
                        Drawable[] layers = new Drawable[2];
                        Drawable existingDrawable = imageView.getDrawable();

                        if (existingDrawable instanceof TransitionDrawable) {
                            // Take only the second layer in the existing TransitionDrawable so
                            // we don't keep
                            // around a reference to older layers which are no longer shown (this
                            // way we avoid a
                            // memory leak).
                            TransitionDrawable existingTransitionDrawable =
                                    (TransitionDrawable) existingDrawable;
                            int id = existingTransitionDrawable.getId(1);
                            layers[0] = existingTransitionDrawable.findDrawableByLayerId(id);
                        } else {
                            layers[0] = existingDrawable;
                        }
                        layers[1] = new BitmapDrawable(resources, newBitmap);

                        TransitionDrawable transitionDrawable = new TransitionDrawable(layers);
                        transitionDrawable.setCrossFadeEnabled(true);

                        imageView.setImageDrawable(transitionDrawable);
                        transitionDrawable.startTransition(transitionDurationMillis);

                        if (drawableLoadedListener != null) {
                            drawableLoadedListener.onDrawableLoaded();
                        }
                    }
                }).execute();
            }
        });
    }

    /**
     * Interface for receiving decoded Bitmaps.
     */
    public interface BitmapReceiver {

        /**
         * Called with a decoded Bitmap object or null if there was an error decoding the bitmap.
         */
        void onBitmapDecoded(@Nullable Bitmap bitmap);
    }

    /**
     * Interface for receiving raw asset dimensions.
     */
    public interface DimensionsReceiver {

        /**
         * Called with raw dimensions of asset or null if the asset is unable to decode the raw
         * dimensions.
         *
         * @param dimensions Dimensions as a Point where width is represented by "x" and height by
         *                   "y".
         */
        void onDimensionsDecoded(@Nullable Point dimensions);
    }

    /**
     * Interface for being notified when a drawable has been loaded.
     */
    public interface DrawableLoadedListener {
        void onDrawableLoaded();
    }

<<<<<<< HEAD
=======
    protected void adjustCropRect(Context context, Point assetDimensions, Rect cropRect) {
        WallpaperCropUtils.adjustCropRect(context, cropRect, true /* zoomIn */);
    }

>>>>>>> 7a182a17
    /**
     * Custom AsyncTask which returns a copy of the given bitmap which is center cropped and scaled
     * to fit in the given ImageView.
     */
    public static class CenterCropBitmapTask extends AsyncTask<Void, Void, Bitmap> {

        private Bitmap mBitmap;
        private BitmapReceiver mBitmapReceiver;

        private int mImageViewWidth;
        private int mImageViewHeight;

        public CenterCropBitmapTask(Bitmap bitmap, View view,
                BitmapReceiver bitmapReceiver) {
            mBitmap = bitmap;
            mBitmapReceiver = bitmapReceiver;

            Point imageViewDimensions = getViewDimensions(view);

            mImageViewWidth = imageViewDimensions.x;
            mImageViewHeight = imageViewDimensions.y;
        }

        @Override
        protected Bitmap doInBackground(Void... unused) {
            int measuredWidth = mImageViewWidth;
            int measuredHeight = mImageViewHeight;

            int bitmapWidth = mBitmap.getWidth();
            int bitmapHeight = mBitmap.getHeight();

            float scale = Math.min(
                    (float) bitmapWidth / measuredWidth,
                    (float) bitmapHeight / measuredHeight);

            Bitmap scaledBitmap = Bitmap.createScaledBitmap(
                    mBitmap, Math.round(bitmapWidth / scale), Math.round(bitmapHeight / scale),
                    true);

            int horizontalGutterPx = Math.max(0, (scaledBitmap.getWidth() - measuredWidth) / 2);
            int verticalGutterPx = Math.max(0, (scaledBitmap.getHeight() - measuredHeight) / 2);

            return Bitmap.createBitmap(
                    scaledBitmap,
                    horizontalGutterPx,
                    verticalGutterPx,
                    scaledBitmap.getWidth() - (2 * horizontalGutterPx),
                    scaledBitmap.getHeight() - (2 * verticalGutterPx));
        }

        @Override
        protected void onPostExecute(Bitmap newBitmap) {
            mBitmapReceiver.onBitmapDecoded(newBitmap);
        }
    }
}<|MERGE_RESOLUTION|>--- conflicted
+++ resolved
@@ -279,13 +279,10 @@
         void onDrawableLoaded();
     }
 
-<<<<<<< HEAD
-=======
     protected void adjustCropRect(Context context, Point assetDimensions, Rect cropRect) {
         WallpaperCropUtils.adjustCropRect(context, cropRect, true /* zoomIn */);
     }
 
->>>>>>> 7a182a17
     /**
      * Custom AsyncTask which returns a copy of the given bitmap which is center cropped and scaled
      * to fit in the given ImageView.
