/*
 * Copyright (C) 2017 The Android Open Source Project
 *
 * Licensed under the Apache License, Version 2.0 (the "License");
 * you may not use this file except in compliance with the License.
 * You may obtain a copy of the License at
 *
 *      http://www.apache.org/licenses/LICENSE-2.0
 *
 * Unless required by applicable law or agreed to in writing, software
 * distributed under the License is distributed on an "AS IS" BASIS,
 * WITHOUT WARRANTIES OR CONDITIONS OF ANY KIND, either express or implied.
 * See the License for the specific language governing permissions and
 * limitations under the License.
 */
package com.android.wallpaper.asset;

import android.app.Activity;
import android.content.Context;
import android.content.res.AssetFileDescriptor;
import android.graphics.Bitmap;
import android.graphics.BitmapFactory;
import android.graphics.Canvas;
import android.graphics.Rect;
import android.graphics.drawable.BitmapDrawable;
import android.graphics.drawable.ColorDrawable;
import android.graphics.drawable.Drawable;
import android.net.Uri;
import android.os.Handler;
import android.os.Looper;
import android.util.Log;
import android.widget.ImageView;

import androidx.annotation.WorkerThread;

import com.bumptech.glide.Glide;
import com.bumptech.glide.load.Key;
import com.bumptech.glide.load.MultiTransformation;
import com.bumptech.glide.load.Transformation;
import com.bumptech.glide.load.engine.DiskCacheStrategy;
import com.bumptech.glide.load.resource.bitmap.BitmapTransformation;
import com.bumptech.glide.load.resource.bitmap.FitCenter;
import com.bumptech.glide.load.resource.drawable.DrawableTransitionOptions;
import com.bumptech.glide.request.RequestOptions;

import java.io.IOException;
import java.security.MessageDigest;
import java.util.concurrent.ExecutionException;
import java.util.concurrent.ExecutorService;
import java.util.concurrent.Executors;
import java.util.concurrent.TimeUnit;
import java.util.concurrent.TimeoutException;

/**
 * Asset wrapping a drawable for a live wallpaper thumbnail.
 */
public class LiveWallpaperThumbAsset extends Asset {
    private static final String TAG = "LiveWallpaperThumbAsset";
    private static final ExecutorService sExecutorService = Executors.newCachedThreadPool();
    private static final int LOW_RES_THUMB_TIMEOUT_SECONDS = 2;

    protected final Context mContext;
    protected final android.app.WallpaperInfo mInfo;
    // The content Uri of thumbnail
    protected Uri mUri;
    private Drawable mThumbnailDrawable;

    public LiveWallpaperThumbAsset(Context context, android.app.WallpaperInfo info) {
        mContext = context.getApplicationContext();
        mInfo = info;
    }

    public LiveWallpaperThumbAsset(Context context, android.app.WallpaperInfo info, Uri uri) {
        this(context, info);
        mUri = uri;
    }

    @Override
    public void decodeBitmap(int targetWidth, int targetHeight,
                             BitmapReceiver receiver) {
        sExecutorService.execute(() -> {
            Drawable thumb = getThumbnailDrawable();

            // Live wallpaper components may or may not specify a thumbnail drawable.
            if (thumb instanceof BitmapDrawable) {
                decodeBitmapCompleted(receiver,
                        Bitmap.createScaledBitmap(((BitmapDrawable) thumb).getBitmap(), targetWidth,
                                targetHeight, true));
                return;
            } else if (thumb != null) {
                Bitmap bitmap;
                if (thumb.getIntrinsicWidth() > 0 && thumb.getIntrinsicHeight() > 0) {
                    bitmap = Bitmap.createBitmap(thumb.getIntrinsicWidth(),
                            thumb.getIntrinsicHeight(), Bitmap.Config.ARGB_8888);
                } else {
                    decodeBitmapCompleted(receiver, null);
                    return;
                }

                Canvas canvas = new Canvas(bitmap);
                thumb.setBounds(0, 0, canvas.getWidth(), canvas.getHeight());
                thumb.draw(canvas);
                decodeBitmapCompleted(receiver,
                        Bitmap.createScaledBitmap(bitmap, targetWidth, targetHeight, true));
                return;
            }
            decodeBitmapCompleted(receiver, null);
        });
    }

    @Override
    public void decodeBitmapRegion(Rect rect, int targetWidth, int targetHeight,
            boolean shouldAdjustForRtl, BitmapReceiver receiver) {
        receiver.onBitmapDecoded(null);
    }

    @Override
    public void decodeRawDimensions(Activity unused, DimensionsReceiver receiver) {
<<<<<<< HEAD
        receiver.onDimensionsDecoded(null);
=======
        // TODO(b/277166654): Reuse the logic for all thumb asset decoding
        sExecutorService.execute(() -> {
            Bitmap result = null;
            Drawable thumb = mInfo.loadThumbnail(mContext.getPackageManager());
            if (thumb instanceof BitmapDrawable) {
                result = ((BitmapDrawable) thumb).getBitmap();
            } else if (thumb instanceof LayerDrawable) {
                Drawable layer = mLayerResolver.resolveLayer((LayerDrawable) thumb);
                if (layer instanceof BitmapDrawable) {
                    result = ((BitmapDrawable) layer).getBitmap();
                }
            }
            final Bitmap lr = result;
            new Handler(Looper.getMainLooper()).post(
                    () ->
                            receiver.onDimensionsDecoded(
                                    lr == null ? null : new Point(lr.getWidth(), lr.getHeight()))
            );
        });
>>>>>>> 999c15e9
    }

    @Override
    public boolean supportsTiling() {
        return false;
    }

    @Override
    public void loadDrawable(Context context, ImageView imageView,
                             int placeholderColor) {
        RequestOptions reqOptions;
        if (mUri != null) {
            reqOptions = RequestOptions.centerCropTransform().apply(RequestOptions
                    .diskCacheStrategyOf(DiskCacheStrategy.NONE)
                    .skipMemoryCache(true))
                    .placeholder(new ColorDrawable(placeholderColor));
        } else {
            reqOptions = RequestOptions.centerCropTransform()
                    .placeholder(new ColorDrawable(placeholderColor));
        }
        imageView.setBackgroundColor(placeholderColor);
        Glide.with(context)
                .asDrawable()
                .load(LiveWallpaperThumbAsset.this)
                .apply(reqOptions)
                .transition(DrawableTransitionOptions.withCrossFade())
                .into(imageView);
    }

    @Override
    public void loadLowResDrawable(Activity activity, ImageView imageView, int placeholderColor,
            BitmapTransformation transformation) {
        Transformation<Bitmap> finalTransformation = (transformation == null)
                ? new FitCenter()
                : new MultiTransformation<>(new FitCenter(), transformation);
        Glide.with(activity)
                .asDrawable()
                .load(LiveWallpaperThumbAsset.this)
                .apply(RequestOptions.bitmapTransform(finalTransformation)
                        .placeholder(new ColorDrawable(placeholderColor)))
                .into(imageView);
    }

    @Override
    @WorkerThread
    public Bitmap getLowResBitmap(Context context) {
        try {
            Drawable drawable = Glide.with(context)
                    .asDrawable()
                    .load(this)
                    .submit()
                    .get(LOW_RES_THUMB_TIMEOUT_SECONDS, TimeUnit.SECONDS);

            if (drawable instanceof BitmapDrawable) {
                BitmapDrawable bitmapDrawable = (BitmapDrawable) drawable;
                Bitmap bitmap = bitmapDrawable.getBitmap();
                if (bitmap != null) {
                    return bitmap;
                }
            }
            Bitmap bitmap;
            // If not a bitmap, draw the drawable into a bitmap
            if (drawable.getIntrinsicWidth() <= 0 || drawable.getIntrinsicHeight() <= 0) {
                return null;
            } else {
                bitmap = Bitmap.createBitmap(drawable.getIntrinsicWidth(),
                        drawable.getIntrinsicHeight(), Bitmap.Config.RGB_565);
            }

            Canvas canvas = new Canvas(bitmap);
            drawable.setBounds(0, 0, canvas.getWidth(), canvas.getHeight());
            drawable.draw(canvas);
            return bitmap;
        } catch (InterruptedException | ExecutionException | TimeoutException e) {
            Log.w(TAG, "Couldn't obtain low res bitmap", e);
        }
        return null;
    }

    /**
     * Returns a Glide cache key.
     */
    Key getKey() {
        return new LiveWallpaperThumbKey(mInfo);
    }

    /**
     * Returns the thumbnail drawable for the live wallpaper synchronously. Should not be called on
     * the main UI thread.
     */
    protected Drawable getThumbnailDrawable() {
        if (mThumbnailDrawable != null) {
            return mThumbnailDrawable;
        }
        if (mUri != null) {
            try (AssetFileDescriptor assetFileDescriptor =
                         mContext.getContentResolver().openAssetFileDescriptor(mUri, "r")) {
                if (assetFileDescriptor != null) {
                    mThumbnailDrawable = new BitmapDrawable(mContext.getResources(),
                            BitmapFactory.decodeStream(assetFileDescriptor.createInputStream()));
                    return mThumbnailDrawable;
                }
            } catch (IOException e) {
                Log.w(TAG, "Not found thumbnail from URI.");
            }
        }
        mThumbnailDrawable = mInfo.loadThumbnail(mContext.getPackageManager());
        return mThumbnailDrawable;
    }

    /**
     * Glide caching key for resources from any arbitrary package.
     */
    private static final class LiveWallpaperThumbKey implements Key {
        private android.app.WallpaperInfo mInfo;

        public LiveWallpaperThumbKey(android.app.WallpaperInfo info) {
            mInfo = info;
        }

        @Override
        public String toString() {
            return getCacheKey();
        }

        @Override
        public int hashCode() {
            return getCacheKey().hashCode();
        }

        @Override
        public boolean equals(Object object) {
            if (!(object instanceof LiveWallpaperThumbKey)) {
                return false;
            }

            LiveWallpaperThumbKey otherKey = (LiveWallpaperThumbKey) object;
            return getCacheKey().equals(otherKey.getCacheKey());
        }

        @Override
        public void updateDiskCacheKey(MessageDigest messageDigest) {
            messageDigest.update(getCacheKey().getBytes(CHARSET));
        }

        /**
         * Returns an inexpensively calculated {@link String} suitable for use as a disk cache key,
         * based on the live wallpaper's package name and service name, which is enough to uniquely
         * identify a live wallpaper.
         */
        private String getCacheKey() {
            return "LiveWallpaperThumbKey{"
                    + "packageName=" + mInfo.getPackageName() + ","
                    + "serviceName=" + mInfo.getServiceName()
                    + '}';
        }
    }
}<|MERGE_RESOLUTION|>--- conflicted
+++ resolved
@@ -21,10 +21,12 @@
 import android.graphics.Bitmap;
 import android.graphics.BitmapFactory;
 import android.graphics.Canvas;
+import android.graphics.Point;
 import android.graphics.Rect;
 import android.graphics.drawable.BitmapDrawable;
 import android.graphics.drawable.ColorDrawable;
 import android.graphics.drawable.Drawable;
+import android.graphics.drawable.LayerDrawable;
 import android.net.Uri;
 import android.os.Handler;
 import android.os.Looper;
@@ -32,6 +34,9 @@
 import android.widget.ImageView;
 
 import androidx.annotation.WorkerThread;
+
+import com.android.wallpaper.module.DrawableLayerResolver;
+import com.android.wallpaper.module.InjectorProvider;
 
 import com.bumptech.glide.Glide;
 import com.bumptech.glide.load.Key;
@@ -61,6 +66,7 @@
 
     protected final Context mContext;
     protected final android.app.WallpaperInfo mInfo;
+    protected final DrawableLayerResolver mLayerResolver;
     // The content Uri of thumbnail
     protected Uri mUri;
     private Drawable mThumbnailDrawable;
@@ -68,6 +74,7 @@
     public LiveWallpaperThumbAsset(Context context, android.app.WallpaperInfo info) {
         mContext = context.getApplicationContext();
         mInfo = info;
+        mLayerResolver = InjectorProvider.getInjector().getDrawableLayerResolver();
     }
 
     public LiveWallpaperThumbAsset(Context context, android.app.WallpaperInfo info, Uri uri) {
@@ -116,9 +123,6 @@
 
     @Override
     public void decodeRawDimensions(Activity unused, DimensionsReceiver receiver) {
-<<<<<<< HEAD
-        receiver.onDimensionsDecoded(null);
-=======
         // TODO(b/277166654): Reuse the logic for all thumb asset decoding
         sExecutorService.execute(() -> {
             Bitmap result = null;
@@ -138,7 +142,6 @@
                                     lr == null ? null : new Point(lr.getWidth(), lr.getHeight()))
             );
         });
->>>>>>> 999c15e9
     }
 
     @Override
