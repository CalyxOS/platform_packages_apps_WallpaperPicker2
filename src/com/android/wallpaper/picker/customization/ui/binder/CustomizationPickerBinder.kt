--- conflicted
+++ resolved
@@ -77,14 +77,10 @@
             lifecycleOwner = lifecycleOwner,
         )
 
-<<<<<<< HEAD
-        val sectionContainer = view.requireViewById<ViewGroup>(R.id.section_container)
-        sectionContainer.setOnApplyWindowInsetsListener { v: View, windowInsets: WindowInsets ->
-=======
-        val lockScrollContainer = view.findViewById<NestedScrollView>(R.id.lock_scroll_container)
-        val homeScrollContainer = view.findViewById<NestedScrollView>(R.id.home_scroll_container)
+        val lockScrollContainer = view.requireViewById<NestedScrollView>(R.id.lock_scroll_container)
+        val homeScrollContainer = view.requireViewById<NestedScrollView>(R.id.home_scroll_container)
 
-        val lockSectionContainer = view.findViewById<ViewGroup>(R.id.lock_section_container)
+        val lockSectionContainer = view.requireViewById<ViewGroup>(R.id.lock_section_container)
         lockSectionContainer.setOnApplyWindowInsetsListener { v: View, windowInsets: WindowInsets ->
             v.setPadding(
                 v.paddingLeft,
@@ -100,9 +96,8 @@
             topMargin = 0
         }
 
-        val homeSectionContainer = view.findViewById<ViewGroup>(R.id.home_section_container)
+        val homeSectionContainer = view.requireViewById<ViewGroup>(R.id.home_section_container)
         homeSectionContainer.setOnApplyWindowInsetsListener { v: View, windowInsets: WindowInsets ->
->>>>>>> 744736e9
             v.setPadding(
                 v.paddingLeft,
                 v.paddingTop,
@@ -181,8 +176,7 @@
                     controller.createView(
                         context,
                         CustomizationSectionController.ViewCreationParams(
-                            isOnLockScreen = isOnLockScreen,
-                            isWallpaperVisibilityControlledByTab = true,
+                            isOnLockScreen,
                         )
                     )
                 viewToAdd.tag = controller
