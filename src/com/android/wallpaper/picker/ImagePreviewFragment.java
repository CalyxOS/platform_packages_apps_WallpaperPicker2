--- conflicted
+++ resolved
@@ -166,7 +166,6 @@
         // 1. Lock tab
         tabs.getTabAt(mViewAsHome ? 0 : 1).select();
         updateScreenPreview(mViewAsHome);
-<<<<<<< HEAD
 
         view.measure(makeMeasureSpec(mScreenSize.x, EXACTLY),
                 makeMeasureSpec(mScreenSize.y, EXACTLY));
@@ -176,17 +175,6 @@
         renderImageWallpaper();
         renderWorkspaceSurface();
 
-=======
-
-        view.measure(makeMeasureSpec(mScreenSize.x, EXACTLY),
-                makeMeasureSpec(mScreenSize.y, EXACTLY));
-        ((CardView) mWorkspaceSurface.getParent())
-                .setRadius(SizeCalculator.getPreviewCornerRadius(
-                        activity, mContainer.getMeasuredWidth()));
-        renderImageWallpaper();
-        renderWorkspaceSurface();
-
->>>>>>> 6008ef32
         // Trim some memory from Glide to make room for the full-size image in this fragment.
         Glide.get(activity).setMemoryCategory(MemoryCategory.LOW);
         setUpLoadingIndicator();
@@ -262,13 +250,6 @@
 
         mBottomActionBar.disableActions();
         mWallpaperAsset.decodeRawDimensions(getActivity(), dimensions -> {
-<<<<<<< HEAD
-            if (mBottomActionBar != null) {
-                mBottomActionBar.enableActions();
-            }
-
-=======
->>>>>>> 6008ef32
             // Don't continue loading the wallpaper if the Fragment is detached.
             if (getActivity() == null) {
                 return;
@@ -280,13 +261,10 @@
                 return;
             }
 
-<<<<<<< HEAD
-=======
             if (mBottomActionBar != null) {
                 mBottomActionBar.enableActions();
             }
 
->>>>>>> 6008ef32
             mRawWallpaperSize = dimensions;
 
             setUpExploreIntentAndLabel(ImagePreviewFragment.this::initFullResView);
@@ -405,12 +383,9 @@
         Point crop = new Point(cropWidth, cropHeight);
         Rect visibleRawWallpaperRect =
                 WallpaperCropUtils.calculateVisibleRect(mRawWallpaperSize, crop);
-<<<<<<< HEAD
-=======
         if (offsetToFarLeft) {
             visibleRawWallpaperRect.offsetTo(/* newLeft= */ 0, visibleRawWallpaperRect.top);
         }
->>>>>>> 6008ef32
 
         final PointF centerPosition = WallpaperCropUtils.calculateDefaultCenter(requireContext(),
                 mRawWallpaperSize, visibleRawWallpaperRect);
