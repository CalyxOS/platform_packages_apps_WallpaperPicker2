/*
 * Copyright (C) 2019 The Android Open Source Project
 *
 * Licensed under the Apache License, Version 2.0 (the "License");
 * you may not use this file except in compliance with the License.
 * You may obtain a copy of the License at
 *
 *      http://www.apache.org/licenses/LICENSE-2.0
 *
 * Unless required by applicable law or agreed to in writing, software
 * distributed under the License is distributed on an "AS IS" BASIS,
 * WITHOUT WARRANTIES OR CONDITIONS OF ANY KIND, either express or implied.
 * See the License for the specific language governing permissions and
 * limitations under the License.
 */
package com.android.wallpaper.picker;

import static com.android.wallpaper.widget.BottomActionBar.BottomAction.APPLY;
import static com.android.wallpaper.widget.BottomActionBar.BottomAction.CUSTOMIZE;
import static com.android.wallpaper.widget.BottomActionBar.BottomAction.DELETE;
import static com.android.wallpaper.widget.BottomActionBar.BottomAction.INFORMATION;

import android.annotation.SuppressLint;
import android.app.Activity;
import android.app.AlertDialog;
import android.app.WallpaperColors;
import android.app.WallpaperInfo;
import android.app.WallpaperManager;
import android.content.ComponentName;
import android.content.Intent;
import android.content.pm.ActivityInfo;
import android.content.pm.ApplicationInfo;
import android.content.pm.PackageManager;
import android.content.pm.ServiceInfo;
import android.graphics.Point;
import android.graphics.Rect;
import android.graphics.RectF;
import android.graphics.drawable.ColorDrawable;
import android.graphics.drawable.Drawable;
import android.net.Uri;
import android.os.Bundle;
import android.os.RemoteException;
import android.service.wallpaper.IWallpaperConnection;
import android.service.wallpaper.WallpaperService;
import android.service.wallpaper.WallpaperSettingsActivity;
import android.text.TextUtils;
import android.util.Log;
import android.view.LayoutInflater;
import android.view.MotionEvent;
import android.view.SurfaceView;
import android.view.View;
import android.view.ViewGroup;
import android.view.animation.AnimationUtils;
import android.widget.ImageView;

import androidx.annotation.NonNull;
import androidx.annotation.Nullable;
import androidx.cardview.widget.CardView;
import androidx.constraintlayout.widget.ConstraintLayout;
import androidx.constraintlayout.widget.ConstraintSet;
import androidx.lifecycle.LiveData;
import androidx.slice.Slice;
import androidx.slice.widget.SliceLiveData;
import androidx.slice.widget.SliceView;

import com.android.wallpaper.R;
import com.android.wallpaper.compat.BuildCompat;
import com.android.wallpaper.module.WallpaperPersister.SetWallpaperCallback;
import com.android.wallpaper.util.ScreenSizeCalculator;
import com.android.wallpaper.util.SizeCalculator;
import com.android.wallpaper.util.WallpaperConnection;
<<<<<<< HEAD
=======
import com.android.wallpaper.util.WallpaperSurfaceCallback;
>>>>>>> 6008ef32
import com.android.wallpaper.widget.BottomActionBar;
import com.android.wallpaper.widget.BottomActionBar.AccessibilityCallback;
import com.android.wallpaper.widget.LiveTileOverlay;
import com.android.wallpaper.widget.LockScreenPreviewer;
<<<<<<< HEAD
=======
import com.android.wallpaper.widget.WallpaperColorsLoader;
>>>>>>> 6008ef32
import com.android.wallpaper.widget.WallpaperInfoView;

import com.google.android.material.tabs.TabLayout;

import java.util.Locale;

/**
 * Fragment which displays the UI for previewing an individual live wallpaper, its attribution
 * information and settings slices if available.
 */
public class LivePreviewFragment extends PreviewFragment implements
        WallpaperConnection.WallpaperConnectionListener {

    public static final String EXTRA_LIVE_WALLPAPER_INFO = "android.live_wallpaper.info";
    public static final String KEY_ACTION_DELETE_LIVE_WALLPAPER = "action_delete_live_wallpaper";

    private static final String TAG = "LivePreviewFragment";

    /**
     * Instance of {@link WallpaperConnection} used to bind to the live wallpaper service to show
     * it in this preview fragment.
     * @see IWallpaperConnection
     */
    protected WallpaperConnection mWallpaperConnection;
    protected WallpaperInfoView mWallpaperInfoView;
    protected CardView mHomePreviewCard;
    protected ImageView mHomePreview;

    private final int[] mLivePreviewLocation = new int[2];
    private final Rect mPreviewLocalRect = new Rect();
    private final Rect mPreviewGlobalRect = new Rect();

    private Intent mDeleteIntent;
    private Intent mSettingsIntent;

    private SliceView mSettingsSliceView;
    private LiveData<Slice> mSettingsLiveData;
    private View mLoadingScrim;
    private Point mScreenSize;
    private ViewGroup mPreviewContainer;
    private TouchForwardingLayout mTouchForwardingLayout;
    private SurfaceView mWorkspaceSurface;
<<<<<<< HEAD
    private ViewGroup mLockPreviewContainer;
    private LockScreenPreviewer mLockScreenPreviewer;
    private WorkspaceSurfaceHolderCallback mWorkspaceSurfaceCallback;
=======
    private SurfaceView mWallpaperSurface;
    private ViewGroup mLockPreviewContainer;
    private LockScreenPreviewer mLockScreenPreviewer;
    private WorkspaceSurfaceHolderCallback mWorkspaceSurfaceCallback;
    private WallpaperSurfaceCallback mWallpaperSurfaceCallback;
>>>>>>> 6008ef32

    @Override
    public void onCreate(Bundle savedInstanceState) {
        super.onCreate(savedInstanceState);
        android.app.WallpaperInfo info = mWallpaper.getWallpaperComponent();

        String deleteAction = getDeleteAction(info);
        if (!TextUtils.isEmpty(deleteAction)) {
            mDeleteIntent = new Intent(deleteAction);
            mDeleteIntent.setPackage(info.getPackageName());
            mDeleteIntent.putExtra(EXTRA_LIVE_WALLPAPER_INFO, info);
        }

        String settingsActivity = getSettingsActivity(info);
        if (settingsActivity != null) {
            mSettingsIntent = new Intent();
            mSettingsIntent.setComponent(new ComponentName(info.getPackageName(),
                    settingsActivity));
            mSettingsIntent.putExtra(WallpaperSettingsActivity.EXTRA_PREVIEW_MODE, true);
            PackageManager pm = requireContext().getPackageManager();
            ActivityInfo activityInfo = mSettingsIntent.resolveActivityInfo(pm, 0);
            if (activityInfo == null) {
                Log.i(TAG, "Couldn't find wallpaper settings activity: " + settingsActivity);
                mSettingsIntent = null;
            }
        }
    }

    @Nullable
    protected String getSettingsActivity(WallpaperInfo info) {
        return info.getSettingsActivity();
    }

    protected Intent getWallpaperIntent(WallpaperInfo info) {
        return new Intent(WallpaperService.SERVICE_INTERFACE)
                .setClassName(info.getPackageName(), info.getServiceName());
    }

    @Override
    public View onCreateView(LayoutInflater inflater, ViewGroup container,
            Bundle savedInstanceState) {
        View view = super.onCreateView(inflater, container, savedInstanceState);

        mLoadingScrim = view.findViewById(R.id.loading);
        setUpLoadingIndicator();

        Activity activity = requireActivity();
        mScreenSize = ScreenSizeCalculator.getInstance().getScreenSize(
                activity.getWindowManager().getDefaultDisplay());

        mWallpaperInfoView = (WallpaperInfoView) LayoutInflater.from(getContext())
                .inflate(R.layout.wallpaper_info_view, /* root= */ null);
        setUpExploreIntentAndLabel(
                () -> mWallpaperInfoView.populateWallpaperInfo(mWallpaper, mActionLabel,
                                mExploreIntent, this::onExploreClicked));

        mPreviewContainer = view.findViewById(R.id.live_wallpaper_preview);
        mTouchForwardingLayout = view.findViewById(R.id.touch_forwarding_layout);
        // Set aspect ratio on the preview card.
        ConstraintSet set = new ConstraintSet();
        set.clone((ConstraintLayout) mPreviewContainer);
        String ratio = String.format(Locale.US, "%d:%d", mScreenSize.x, mScreenSize.y);
        set.setDimensionRatio(mTouchForwardingLayout.getId(), ratio);
        set.applyTo((ConstraintLayout) mPreviewContainer);

        mHomePreviewCard = mPreviewContainer.findViewById(R.id.wallpaper_full_preview_card);
        mHomePreview = mHomePreviewCard.findViewById(R.id.wallpaper_preview_image);
        mTouchForwardingLayout.setTargetView(mHomePreview);
        mTouchForwardingLayout.setForwardingEnabled(true);
        mLockPreviewContainer = mPreviewContainer.findViewById(R.id.lock_screen_preview_container);
        mLockScreenPreviewer = new LockScreenPreviewer(getLifecycle(), activity,
                mLockPreviewContainer);
<<<<<<< HEAD
        mWorkspaceSurface = mHomePreviewCard.findViewById(R.id.workspace_surface);
        mWorkspaceSurfaceCallback = new WorkspaceSurfaceHolderCallback(
                mWorkspaceSurface, getContext());
=======
        mWallpaperSurface = mHomePreviewCard.findViewById(R.id.wallpaper_surface);
        mWorkspaceSurface = mHomePreviewCard.findViewById(R.id.workspace_surface);

        mWorkspaceSurfaceCallback = new WorkspaceSurfaceHolderCallback(
                mWorkspaceSurface, getContext());
        mWallpaperSurfaceCallback = new WallpaperSurfaceCallback(getContext(),
                mHomePreview, mWallpaperSurface);
>>>>>>> 6008ef32

        TabLayout tabs = inflater.inflate(R.layout.full_preview_tabs,
                view.findViewById(R.id.toolbar_tabs_container))
                .findViewById(R.id.full_preview_tabs);
        tabs.addOnTabSelectedListener(new TabLayout.OnTabSelectedListener() {
            @Override
            public void onTabSelected(TabLayout.Tab tab) {
                updateScreenPreview(tab.getPosition() == 0);
            }

            @Override
            public void onTabUnselected(TabLayout.Tab tab) {}

            @Override
            public void onTabReselected(TabLayout.Tab tab) {}
        });

        // The TabLayout only contains below tabs, see: full_preview_tabs.xml
        // 0. Home tab
        // 1. Lock tab
        tabs.getTabAt(mViewAsHome ? 0 : 1).select();
        updateScreenPreview(mViewAsHome);

        view.addOnLayoutChangeListener(new View.OnLayoutChangeListener() {
            @Override
            public void onLayoutChange(View thisView, int left, int top, int right, int bottom,
                    int oldLeft, int oldTop, int oldRight, int oldBottom) {
                mHomePreviewCard.setRadius(SizeCalculator.getPreviewCornerRadius(activity,
                        mHomePreviewCard.getMeasuredWidth()));
                view.removeOnLayoutChangeListener(this);
            }
        });
        return view;
    }

    @Override
    public void onViewCreated(@NonNull View view, @Nullable Bundle savedInstanceState) {
        super.onViewCreated(view, savedInstanceState);
<<<<<<< HEAD
=======
        updateWallpaperSurface();
>>>>>>> 6008ef32
        setupCurrentWallpaperPreview();
        renderWorkspaceSurface();
    }

<<<<<<< HEAD
=======
    private void updateWallpaperSurface() {
        mWallpaperSurface.getHolder().addCallback(mWallpaperSurfaceCallback);
    }

>>>>>>> 6008ef32
    private void updateScreenPreview(boolean isHomeSelected) {
        mWorkspaceSurface.setVisibility(isHomeSelected ? View.VISIBLE : View.INVISIBLE);
        mLockPreviewContainer.setVisibility(isHomeSelected ? View.INVISIBLE : View.VISIBLE);
    }

    private void repositionPreview(ImageView previewView) {
        previewView.getLocationOnScreen(mLivePreviewLocation);
        mPreviewGlobalRect.set(0, 0, previewView.getMeasuredWidth(),
                previewView.getMeasuredHeight());
        mPreviewLocalRect.set(mPreviewGlobalRect);
        mPreviewGlobalRect.offset(mLivePreviewLocation[0], mLivePreviewLocation[1]);
    }

    private void setupCurrentWallpaperPreview() {
        mHomePreview.setOnTouchListener((v, ev) -> {
            if (mWallpaperConnection != null && mWallpaperConnection.getEngine() != null) {
                int action = ev.getActionMasked();
                if (action == MotionEvent.ACTION_DOWN) {
                    mBottomActionBar.collapseBottomSheetIfExpanded();
                }
                MotionEvent dup = MotionEvent.obtainNoHistory(ev);
                try {
                    mWallpaperConnection.getEngine().dispatchPointer(dup);
                    if (action == MotionEvent.ACTION_UP) {
                        mWallpaperConnection.getEngine().dispatchWallpaperCommand(
                                WallpaperManager.COMMAND_TAP,
                                (int) ev.getX(), (int) ev.getY(), 0, null);
                    } else if (action == MotionEvent.ACTION_POINTER_UP) {
                        int pointerIndex = ev.getActionIndex();
                        mWallpaperConnection.getEngine().dispatchWallpaperCommand(
                                WallpaperManager.COMMAND_SECONDARY_TAP,
                                (int) ev.getX(pointerIndex), (int) ev.getY(pointerIndex), 0, null);
                    }
                } catch (RemoteException e) {
                    Log.e(TAG, "Remote exception of wallpaper connection");
                }
            }
            return false;
        });
    }

    @Override
    public void onDestroyView() {
        super.onDestroyView();
        if (mSettingsLiveData != null && mSettingsLiveData.hasObservers()) {
            mSettingsLiveData.removeObserver(mSettingsSliceView);
            mSettingsLiveData = null;
        }
        LiveTileOverlay.INSTANCE.detach(mHomePreview.getOverlay());
        if (mWallpaperConnection != null) {
            mWallpaperConnection.disconnect();
            mWallpaperConnection = null;
        }
        mWorkspaceSurfaceCallback.cleanUp();
<<<<<<< HEAD
=======
        mWorkspaceSurface.getHolder().removeCallback(mWorkspaceSurfaceCallback);
        mWallpaperSurfaceCallback.cleanUp();
        mWallpaperSurface.getHolder().removeCallback(mWallpaperSurfaceCallback);
>>>>>>> 6008ef32
    }

    private void previewLiveWallpaper(ImageView thumbnailView) {
        thumbnailView.post(() -> {
<<<<<<< HEAD
            mWallpaper.getThumbAsset(requireActivity().getApplicationContext()).loadPreviewImage(
                    requireActivity(), thumbnailView,
                    getResources().getColor(R.color.secondary_color));
=======
            if (mWallpaperSurfaceCallback.getHomeImageWallpaper() != null) {
                mWallpaper.getThumbAsset(requireActivity().getApplicationContext())
                        .loadPreviewImage(requireActivity(),
                                mWallpaperSurfaceCallback.getHomeImageWallpaper(),
                                getResources().getColor(R.color.secondary_color));
            }
>>>>>>> 6008ef32
            LiveTileOverlay.INSTANCE.detach(thumbnailView.getOverlay());

            setUpLiveWallpaperPreview(mWallpaper, thumbnailView,
                    new ColorDrawable(getResources().getColor(
                            R.color.secondary_color, getActivity().getTheme())));
        });
    }

    private void setUpLiveWallpaperPreview(com.android.wallpaper.model.WallpaperInfo homeWallpaper,
            ImageView previewView, Drawable thumbnail) {
        Activity activity = getActivity();
        if (activity == null || activity.isFinishing()) {
            return;
        }
        if (mWallpaperConnection != null) {
            mWallpaperConnection.disconnect();
        }
        if (thumbnail != null) {
            thumbnail.setBounds(previewView.getLeft(), previewView.getTop(), previewView.getRight(),
                    previewView.getBottom());
        }
<<<<<<< HEAD
        repositionPreview(previewView);

        mWallpaperConnection = new WallpaperConnection(
                getWallpaperIntent(homeWallpaper.getWallpaperComponent()),
                activity,
                /* listener= */ this,
                mPreviewGlobalRect);

        LiveTileOverlay.INSTANCE.update(new RectF(mPreviewLocalRect),
                ((CardView) previewView.getParent()).getRadius());

        mWallpaperConnection.setVisibility(true);
=======

        if (WallpaperConnection.isPreviewAvailable()) {
            repositionPreview(previewView);
            mWallpaperConnection = new WallpaperConnection(
                    getWallpaperIntent(homeWallpaper.getWallpaperComponent()),
                    activity,
                    /* listener= */ this,
                    mPreviewGlobalRect);

            LiveTileOverlay.INSTANCE.update(new RectF(mPreviewLocalRect),
                    ((CardView) previewView.getParent()).getRadius());

            mWallpaperConnection.setVisibility(true);
        } else {
            WallpaperColorsLoader.getWallpaperColors(
                    activity,
                    homeWallpaper.getThumbAsset(activity),
                    mLockScreenPreviewer::setColor);
        }
>>>>>>> 6008ef32
        mLoadingScrim.post(() -> mLoadingScrim.animate()
                .alpha(0f)
                .setStartDelay(50)
                .setDuration(250)
                .setInterpolator(AnimationUtils.loadInterpolator(getContext(),
                        android.R.interpolator.fast_out_linear_in))
                .withEndAction(() -> {
                    if (mWallpaperConnection != null && !mWallpaperConnection.connect()) {
                        mWallpaperConnection = null;
                        LiveTileOverlay.INSTANCE.detach(previewView.getOverlay());
                    }
                }));
    }

    private void renderWorkspaceSurface() {
        mWorkspaceSurface.setZOrderMediaOverlay(true);
        mWorkspaceSurface.getHolder().addCallback(mWorkspaceSurfaceCallback);
    }

    @Override
    protected void onBottomActionBarReady(BottomActionBar bottomActionBar) {
        super.onBottomActionBarReady(bottomActionBar);
        mBottomActionBar.showActionsOnly(INFORMATION, DELETE, CUSTOMIZE, APPLY);
        mBottomActionBar.setActionClickListener(APPLY, unused -> onSetWallpaperClicked(null));
        mBottomActionBar.attachViewToBottomSheetAndBindAction(mWallpaperInfoView, INFORMATION);

        // Update target view's accessibility param since it will be blocked by the bottom sheet
        // when expanded.
        mBottomActionBar.setAccessibilityCallback(new AccessibilityCallback() {
            @Override
            public void onBottomSheetCollapsed() {
                mPreviewContainer.setImportantForAccessibility(
                        View.IMPORTANT_FOR_ACCESSIBILITY_YES);
            }

            @Override
            public void onBottomSheetExpanded() {
                mPreviewContainer.setImportantForAccessibility(
                        View.IMPORTANT_FOR_ACCESSIBILITY_NO_HIDE_DESCENDANTS);
            }
        });
        final Uri uriSettingsSlice = getSettingsSliceUri(mWallpaper.getWallpaperComponent());
        if (uriSettingsSlice != null) {
            View previewPage = LayoutInflater.from(getContext())
                    .inflate(R.layout.preview_customize_settings, null);
            mSettingsSliceView = previewPage.findViewById(R.id.settings_slice);
            mSettingsSliceView.setMode(SliceView.MODE_LARGE);
            mSettingsSliceView.setScrollable(false);
            mSettingsLiveData = SliceLiveData.fromUri(requireContext(), uriSettingsSlice);
            mSettingsLiveData.observeForever(mSettingsSliceView);
            mBottomActionBar.attachViewToBottomSheetAndBindAction(previewPage, CUSTOMIZE);
        } else {
            if (mSettingsIntent != null) {
                mBottomActionBar.setActionClickListener(CUSTOMIZE, listener ->
                        startActivity(mSettingsIntent));
            } else {
                mBottomActionBar.hideActions(CUSTOMIZE);
            }
        }

        final String deleteAction = getDeleteAction(mWallpaper.getWallpaperComponent());
        if (TextUtils.isEmpty(deleteAction)) {
            mBottomActionBar.hideActions(DELETE);
        } else {
            mBottomActionBar.setActionClickListener(DELETE, listener ->
                    showDeleteConfirmDialog());
        }
        mBottomActionBar.show();
    }

    @Override
    public void onEngineShown() {
        Activity activity = getActivity();
        if (activity == null) {
            return;
        }

        mLoadingScrim.post(() -> mLoadingScrim.animate()
                .alpha(0f)
                .setDuration(250)
                .setStartDelay(200)
                .setInterpolator(AnimationUtils.loadInterpolator(activity,
                        android.R.interpolator.fast_out_linear_in))
                .withEndAction(() -> {
                    if (mLoadingProgressBar != null) {
                        mLoadingProgressBar.hide();
                    }
                    mLoadingScrim.setVisibility(View.GONE);
                }));
        final Drawable placeholder = mHomePreview.getDrawable() == null
                ? new ColorDrawable(getResources().getColor(R.color.secondary_color,
                activity.getTheme()))
                : mHomePreview.getDrawable();
        LiveTileOverlay.INSTANCE.setForegroundDrawable(placeholder);
        LiveTileOverlay.INSTANCE.attach(mHomePreview.getOverlay());
        mHomePreview.animate()
                .setStartDelay(0)
                .setDuration(150)
                .setInterpolator(AnimationUtils.loadInterpolator(activity,
                        android.R.interpolator.fast_out_linear_in))
                .setUpdateListener(value -> placeholder.setAlpha(
                        (int) (255 * (1 - value.getAnimatedFraction()))))
                .withEndAction(() -> {
                    LiveTileOverlay.INSTANCE.setForegroundDrawable(null);
                }).start();
    }

    @Override
    public void onWallpaperColorsChanged(WallpaperColors colors, int displayId) {
        mLockScreenPreviewer.setColor(colors);
    }

    @Override
    protected boolean isLoaded() {
        return mWallpaperConnection != null && mWallpaperConnection.isEngineReady();
    }

    @SuppressLint("NewApi") //Already checking with isAtLeastQ
    protected Uri getSettingsSliceUri(android.app.WallpaperInfo info) {
        if (BuildCompat.isAtLeastQ()) {
            return info.getSettingsSliceUri();
        }
        return null;
    }

    @Override
    protected int getLayoutResId() {
        return R.layout.fragment_live_preview_v2;
    }

    @Override
    protected int getLoadingIndicatorResId() {
        return R.id.loading_indicator;
    }

    @Override
    protected void setCurrentWallpaper(int destination) {
        mWallpaperSetter.setCurrentWallpaper(getActivity(), mWallpaper, null,
                destination, 0, null, new SetWallpaperCallback() {
                    @Override
                    public void onSuccess(com.android.wallpaper.model.WallpaperInfo wallpaperInfo) {
                        finishActivity(/* success= */ true);
                    }

                    @Override
                    public void onError(@Nullable Throwable throwable) {
                        showSetWallpaperErrorDialog(destination);
                    }
                });
    }

    @Nullable
    protected String getDeleteAction(android.app.WallpaperInfo wallpaperInfo) {
        android.app.WallpaperInfo currentInfo =
                WallpaperManager.getInstance(requireContext()).getWallpaperInfo();
        ServiceInfo serviceInfo = wallpaperInfo.getServiceInfo();
        if (!isPackagePreInstalled(serviceInfo.applicationInfo)) {
            Log.d(TAG, "This wallpaper is not pre-installed: " + serviceInfo.name);
            return null;
        }

        ServiceInfo currentService = currentInfo == null ? null : currentInfo.getServiceInfo();
        // A currently set Live wallpaper should not be deleted.
        if (currentService != null && TextUtils.equals(serviceInfo.name, currentService.name)) {
            return null;
        }

        final Bundle metaData = serviceInfo.metaData;
        if (metaData != null) {
            return metaData.getString(KEY_ACTION_DELETE_LIVE_WALLPAPER);
        }
        return null;
    }

    @Override
    public void onStart() {
        super.onStart();
        previewLiveWallpaper(mHomePreview);
    }

    @Override
    public void onResume() {
        super.onResume();
        if (mWallpaperConnection != null) {
            mWallpaperConnection.setVisibility(true);
        }
    }

    @Override
    public void onPause() {
        super.onPause();
        if (mWallpaperConnection != null) {
            mWallpaperConnection.setVisibility(false);
        }
    }

    @Override
    public void onStop() {
        super.onStop();
        if (mWallpaperConnection != null) {
            mWallpaperConnection.disconnect();
            mWallpaperConnection = null;
        }
    }

    private void showDeleteConfirmDialog() {
        final AlertDialog alertDialog = new AlertDialog.Builder(getContext())
                .setMessage(R.string.delete_wallpaper_confirmation)
                .setOnDismissListener(dialog -> mBottomActionBar.deselectAction(DELETE))
                .setPositiveButton(R.string.delete_live_wallpaper,
                        (dialog, which) -> deleteLiveWallpaper())
                .setNegativeButton(android.R.string.cancel, null /* listener */)
                .create();
        alertDialog.show();
    }

    private void deleteLiveWallpaper() {
        if (mDeleteIntent != null) {
            requireContext().startService(mDeleteIntent);
            finishActivity(/* success= */ false);
        }
    }

    private boolean isPackagePreInstalled(ApplicationInfo info) {
        return info != null && (info.flags & ApplicationInfo.FLAG_SYSTEM) != 0;
    }
}<|MERGE_RESOLUTION|>--- conflicted
+++ resolved
@@ -69,18 +69,12 @@
 import com.android.wallpaper.util.ScreenSizeCalculator;
 import com.android.wallpaper.util.SizeCalculator;
 import com.android.wallpaper.util.WallpaperConnection;
-<<<<<<< HEAD
-=======
 import com.android.wallpaper.util.WallpaperSurfaceCallback;
->>>>>>> 6008ef32
 import com.android.wallpaper.widget.BottomActionBar;
 import com.android.wallpaper.widget.BottomActionBar.AccessibilityCallback;
 import com.android.wallpaper.widget.LiveTileOverlay;
 import com.android.wallpaper.widget.LockScreenPreviewer;
-<<<<<<< HEAD
-=======
 import com.android.wallpaper.widget.WallpaperColorsLoader;
->>>>>>> 6008ef32
 import com.android.wallpaper.widget.WallpaperInfoView;
 
 import com.google.android.material.tabs.TabLayout;
@@ -123,17 +117,11 @@
     private ViewGroup mPreviewContainer;
     private TouchForwardingLayout mTouchForwardingLayout;
     private SurfaceView mWorkspaceSurface;
-<<<<<<< HEAD
-    private ViewGroup mLockPreviewContainer;
-    private LockScreenPreviewer mLockScreenPreviewer;
-    private WorkspaceSurfaceHolderCallback mWorkspaceSurfaceCallback;
-=======
     private SurfaceView mWallpaperSurface;
     private ViewGroup mLockPreviewContainer;
     private LockScreenPreviewer mLockScreenPreviewer;
     private WorkspaceSurfaceHolderCallback mWorkspaceSurfaceCallback;
     private WallpaperSurfaceCallback mWallpaperSurfaceCallback;
->>>>>>> 6008ef32
 
     @Override
     public void onCreate(Bundle savedInstanceState) {
@@ -206,11 +194,6 @@
         mLockPreviewContainer = mPreviewContainer.findViewById(R.id.lock_screen_preview_container);
         mLockScreenPreviewer = new LockScreenPreviewer(getLifecycle(), activity,
                 mLockPreviewContainer);
-<<<<<<< HEAD
-        mWorkspaceSurface = mHomePreviewCard.findViewById(R.id.workspace_surface);
-        mWorkspaceSurfaceCallback = new WorkspaceSurfaceHolderCallback(
-                mWorkspaceSurface, getContext());
-=======
         mWallpaperSurface = mHomePreviewCard.findViewById(R.id.wallpaper_surface);
         mWorkspaceSurface = mHomePreviewCard.findViewById(R.id.workspace_surface);
 
@@ -218,7 +201,6 @@
                 mWorkspaceSurface, getContext());
         mWallpaperSurfaceCallback = new WallpaperSurfaceCallback(getContext(),
                 mHomePreview, mWallpaperSurface);
->>>>>>> 6008ef32
 
         TabLayout tabs = inflater.inflate(R.layout.full_preview_tabs,
                 view.findViewById(R.id.toolbar_tabs_container))
@@ -257,21 +239,15 @@
     @Override
     public void onViewCreated(@NonNull View view, @Nullable Bundle savedInstanceState) {
         super.onViewCreated(view, savedInstanceState);
-<<<<<<< HEAD
-=======
         updateWallpaperSurface();
->>>>>>> 6008ef32
         setupCurrentWallpaperPreview();
         renderWorkspaceSurface();
     }
 
-<<<<<<< HEAD
-=======
     private void updateWallpaperSurface() {
         mWallpaperSurface.getHolder().addCallback(mWallpaperSurfaceCallback);
     }
 
->>>>>>> 6008ef32
     private void updateScreenPreview(boolean isHomeSelected) {
         mWorkspaceSurface.setVisibility(isHomeSelected ? View.VISIBLE : View.INVISIBLE);
         mLockPreviewContainer.setVisibility(isHomeSelected ? View.INVISIBLE : View.VISIBLE);
@@ -326,28 +302,19 @@
             mWallpaperConnection = null;
         }
         mWorkspaceSurfaceCallback.cleanUp();
-<<<<<<< HEAD
-=======
         mWorkspaceSurface.getHolder().removeCallback(mWorkspaceSurfaceCallback);
         mWallpaperSurfaceCallback.cleanUp();
         mWallpaperSurface.getHolder().removeCallback(mWallpaperSurfaceCallback);
->>>>>>> 6008ef32
     }
 
     private void previewLiveWallpaper(ImageView thumbnailView) {
         thumbnailView.post(() -> {
-<<<<<<< HEAD
-            mWallpaper.getThumbAsset(requireActivity().getApplicationContext()).loadPreviewImage(
-                    requireActivity(), thumbnailView,
-                    getResources().getColor(R.color.secondary_color));
-=======
             if (mWallpaperSurfaceCallback.getHomeImageWallpaper() != null) {
                 mWallpaper.getThumbAsset(requireActivity().getApplicationContext())
                         .loadPreviewImage(requireActivity(),
                                 mWallpaperSurfaceCallback.getHomeImageWallpaper(),
                                 getResources().getColor(R.color.secondary_color));
             }
->>>>>>> 6008ef32
             LiveTileOverlay.INSTANCE.detach(thumbnailView.getOverlay());
 
             setUpLiveWallpaperPreview(mWallpaper, thumbnailView,
@@ -369,20 +336,6 @@
             thumbnail.setBounds(previewView.getLeft(), previewView.getTop(), previewView.getRight(),
                     previewView.getBottom());
         }
-<<<<<<< HEAD
-        repositionPreview(previewView);
-
-        mWallpaperConnection = new WallpaperConnection(
-                getWallpaperIntent(homeWallpaper.getWallpaperComponent()),
-                activity,
-                /* listener= */ this,
-                mPreviewGlobalRect);
-
-        LiveTileOverlay.INSTANCE.update(new RectF(mPreviewLocalRect),
-                ((CardView) previewView.getParent()).getRadius());
-
-        mWallpaperConnection.setVisibility(true);
-=======
 
         if (WallpaperConnection.isPreviewAvailable()) {
             repositionPreview(previewView);
@@ -402,7 +355,6 @@
                     homeWallpaper.getThumbAsset(activity),
                     mLockScreenPreviewer::setColor);
         }
->>>>>>> 6008ef32
         mLoadingScrim.post(() -> mLoadingScrim.animate()
                 .alpha(0f)
                 .setStartDelay(50)
